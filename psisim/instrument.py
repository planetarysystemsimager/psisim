--- conflicted
+++ resolved
@@ -14,383 +14,6 @@
 from psisim.instruments.template import Instrument
 from psisim.instruments.psi import *
 
-
-<<<<<<< HEAD
-class Instrument():
-    '''
-    A class that defines a general instrument
-
-    The main properties will be: 
-    read_noise    - The read noise in e-
-    filters - A list of strings of filter names
-    ao_filter - A string that is the filter name for the AO mag
-    gain     - The detector gain in e-/ADU
-    dark_current - The dark current in e-/sec/pixel
-    qe - quantum efficiency, as a fraction
-    pixel_scale - the size of a pixel in angular units
-
-    There will also be a set of "current_setup" properties:
-    exposure_time  - The exposure time in seconds [float]
-    n_exposures    - The number of exposures [int]
-    current_filter - The current filter [string]
-    current_R         - The current resolving power (float)
-    current_wvs    - The current wavelength sampling (np.array of floats, in microns)
-    current_dwvs   - The current width of a wavelength channel (i.e. delta lambda of a single current_wvs element)
-    More to come!
-
-    Later we might also have ao_filter2
-
-    The main functions will be: 
-    get_inst_throughput()     - A function that returns the total instrument throughput as a function of wavelength
-
-    '''
-
-    def __init__(self,telescope=None):
-        pass
-
-        if telescope is not None:
-            self.telescope = telescope
-
-    def get_inst_throughput(self, wvs, planet_flag=False, planet_sep=None):
-        '''
-        A function that returns the instrument throughput at a given set of wavelengths
-        '''
-
-        if isinstance(wvs,float):
-            return 0.075
-        else:
-            return np.ones(len(wvs))*0.075
-
-    def get_filter_transmission(self,wvs,band):
-        '''
-        A function to get the transmission of a given filter at a given set of wavelengths
-
-        User inputs:
-        wvs     - A list of desired wavelengths [um]
-        filter_name - A string corresponding to a filter in the filter database
-        '''
-
-        # if filter_name not in self.filters:
-            # ERROR
-        
-        if isinstance(wvs,float):
-            return 1.
-        else:
-            return np.ones(len(wvs))
-
-    def get_speckle_noise(self,separations,ao_mag,sci_mag,sci_filter,SpT,ao_mag2=None):
-        '''
-        A function that returns the speckle noise a the requested separations, 
-        given the input ao_mag and science_mag. Later we might need to provide
-        ao_mags at two input wavelengths
-
-        Inputs:
-        separations - A list of separations in arcseconds where want the speckle noise values [float or np.array of floats]
-        ao_mag     - The magnitude that the AO system sees [float]
-        sci_mag - The magnitude in the science band [float]
-        sci_filter - The science band filter name [string]
-        SpT     - The spetral type (or maybe the effective temperature, TBD) [string or float]
-        
-        Keyword Arguments:
-        ao_mag2 - PSI blue might have a visible and NIR WFS, so we need two ao_mags
-
-        Outputs:
-        speckle_noise -    the speckle_noise in contrast units
-        '''
-        pass
-
-    def get_instrument_background(self,wvs):
-        '''
-        Return the instrument background at a given set of wavelengths
-
-        Inputs: 
-        wvs - a list of wavelengths in microns
-
-        Outputs: 
-        backgrounds - a list of background values at a given wavelength. Unit: photons/s/Angstrom/arcsecond**2 at each wavelength
-        '''
-
-        if isinstance(wvs,float):
-            return 0.
-        else:
-            return np.zeros(len(wvs))
-
-class PSI_Blue(Instrument):
-    '''
-    An implementation of Instrument for PSI-Blue
-    '''
-    def __init__(self,telescope=None):
-        super(PSI_Blue,self).__init__()
-
-        # The main instrument properties - static
-        self.read_noise = 0.
-        self.gain = 1. #e-/ADU
-        self.dark_current = 0.
-        self.qe = 1. 
-
-        self.filters = ['r','i','z','Y','J','H']
-        self.ao_filter = ['i']
-        self.ao_filter2 = ['H']
-
-        self.IWA = 0.0055 #Inner working angle in arcseconds. Current value based on 1*lambda/D at 800nm
-        self.OWA = 1. #Outer working angle in arcseconds
-
-        if telescope is None:
-            self.telescope = psisim.telescope.TMT()
-        else:
-            self.telescope = telescope
-
-        # The current obseving properties - dynamic
-        self.exposure_time = None
-        self.n_exposures = None
-        self.current_filter = None
-        self.current_R = None
-        self.current_wvs = None
-        self.current_dwvs = None
-
-        # By default we assume a standard integrator, but 'lp' is also acceptable
-        self.ao_algo = 'si'
-
-    def get_speckle_noise(self,separations,ao_mag,wvs,telescope,ao_mag2=None,
-        contrast_dir=None):
-        '''
-        Returns the contrast for a given list of separations. 
-        The default is to use the contrasts provided so far by Jared Males
-
-        The code currently rounds to the nearest I mag. This could be improved. 
-
-        TODO: Write down somewhere the file format expected. 
-
-        Inputs: 
-        separations     - A list of separations at which to calculate the speckle noise [float list length n]
-        ao_mag          - The magnitude in the ao band, here assumed to be I-band
-        wvs          - A list of wavelengths in microns [float length m]
-
-        Outputs: 
-        get_speckle_noise - Either an array of length [n,1] if only one wavelength passed, or shape [n,m]
-
-        '''
-
-        integrator=self.ao_algo
-
-        if contrast_dir is None:
-            contrast_dir = os.path.dirname(psisim.__file__)+"/data/default_contrast/"
-
-        if integrator not in ['si','lp']:
-            raise ValueError("The integrator you've selected is not supported."
-                " We currently only support standard integrator of linear predictor"
-                " as 'si or 'lp")
-
-
-        #### HARDCODE integrator to be 'si' ####
-        integrator = 'si'
-
-        #Find all the contrast files
-        fnames = glob.glob(contrast_dir+"*"+integrator+"_profile.dat")
-
-        #Extract the magnitudes from the filenames
-        mags = [float(fname.split("/")[-1].split("_")[1]) for fname in fnames]
-
-        #### Make an array to hold the contrast profiles for each magnitude
-        # Assumes that each file has the same number of entries. 
-
-        #Round the host_Imags
-        host_mag = np.around(ao_mag)
-
-        #Deal with possible out of bound mags
-        if host_mag < np.min(mags):
-            host_mag = np.min(mags)
-
-        if host_mag > np.max(mags):
-            host_mag = np.max(mags)
-
-        #Get the file index
-        magnitude_index = np.where(mags == host_mag)[0][0]
-        #Make sure we support it
-        if magnitude_index.shape == 0:
-            raise ValueError("We don't yet support the ao_mag you input. "
-                "We currently support between {} and {}".format(np.min(mags),np.max(mags)))
-
-        #Now read in the correct contrast file
-        contrast_file_contents = np.genfromtxt(fnames[magnitude_index])[:,0:2]
-        seps = contrast_file_contents[:,0]
-        contrasts = contrast_file_contents[:,1]
-
-        #Make an interpolation function
-        contrasts_interp = si.interp1d(seps,contrasts,fill_value='extrapolate')
-        #Interpolate to the desired separations
-        interpolated_contrasts = contrasts_interp(separations)
-
-        ### At this point we scale the contrast to the wavelength that we want. 
-        # The contrasts are currently at an I-band 0.8 micron
-        # 
-
-        speckle_noise = np.zeros([np.size(separations),np.size(wvs)])
-
-        if isinstance(wvs,float):
-            wvs = [wvs]
-
-        for i,wv in enumerate(wvs):
-            speckle_noise[:,i] = interpolated_contrasts*(0.8/wv)**2
-
-        if self.ao_algo == 'lp':
-            # Olivier said that realistically we can expect a gain of ~5 within the AO Control radius. 
-            # Here I'm being lazy and just applying it across the board
-
-            speckle_noise /= 5
-
-        return speckle_noise
-
-
-    def set_observing_mode(self,exposure_time,n_exposures,sci_filter,R,wvs,dwvs=None):
-        '''
-        Sets the current observing setup
-        '''
-
-        self.exposure_time = exposure_time
-        self.n_exposures = n_exposures
-
-        if sci_filter not in self.filters:
-            raise ValueError("The filter you selected is not valid for PSF_Blue. Check the self.filters property")
-        else:
-            self.current_filter = sci_filter
-
-        self.current_R = R
-
-        self.current_wvs = wvs
-        if dwvs is None:
-            dwvs = np.abs(wvs - np.roll(wvs, 1))
-            dwvs[0] = dwvs[1]
-        self.current_dwvs = dwvs
-
-    def detect_planets(self,planet_table,snrs,telescope,smallest_iwa_by_wv=True,user_iwas=None):
-        '''
-        A function that returns a boolean array indicating whether or not a planet was detected
-        '''
-
-        if user_iwas is not None:
-
-            if isinstance(user_iwas,float):
-                iwas = self.current_wvs*0. + user_iwas
-            elif np.size(user_iwas) != np.size(self.current_wvs):
-                raise Exception("The input 'user_iwas' array is not the same size as instrument.current_wvs")
-            else:
-                iwas = user_iwas
-        else:
-            if smallest_iwa_by_wv:
-                iwas = self.current_wvs*1e-6/telescope.diameter*206265 #Lambda/D in arcseconds
-            else: 
-                iwas = self.current_wvs*0. + self.IWA 
-
-        detected = np.full((len(planet_table),self.current_wvs.size),False,dtype=bool)
-
-        #For each planet, for each wavelength check the separation and the SNR
-        for i,planet in enumerate(planet_table):
-            sep = planet['AngSep'].to(u.arcsec).value
-            for j,wv in enumerate(self.current_wvs): 
-                # if sep < 0.070:
-                    # print(sep,snrs[i,j],(sep > iwas[j]))
-                if (sep > iwas[j]) & (sep < self.OWA) & (snrs[i,j] > 5):
-                    detected[i,j] = True
-
-        return detected
-           
-class PSI_Red(PSI_Blue):
-    '''
-    An implementation of Instrument for PSI-Red. Currently slightly hacked to inherit PSI Blue for code reuse
-    '''
-    def __init__(self, telescope=None):
-        super(PSI_Red,self).__init__()
-
-        # The main instrument properties - static
-        self.read_noise = 0.
-        self.gain = 1. #e-/ADU
-        self.dark_current = 0.
-        self.qe = 1. 
-
-        self.filters = ['K', 'L', 'M']
-        self.ao_filter = ['i']
-        self.ao_filter2 = ['H']
-
-        self.IWA = 0.028 #Inner working angle in arcseconds. Current value based on 1*lambda/D at 3 microns
-        self.OWA = 3. #Outer working angle in arcseconds
-
-        if telescope is None:
-            self.telescope = psisim.telescope.TMT()
-        else:
-            self.telescope = telescope
-
-
-    def set_observing_mode(self,exposure_time,n_exposures,sci_filter,R,wvs,dwvs=None):
-        '''
-        Sets the current observing setup
-        '''
-
-        self.exposure_time = exposure_time
-        self.n_exposures = n_exposures
-
-        if sci_filter not in self.filters:
-            raise ValueError("The filter you selected is not valid for PSF_Red. Check the self.filters property")
-        else:
-            self.current_filter = sci_filter
-
-        self.current_R = R
-
-        self.current_wvs = wvs
-        if dwvs is None:
-            dwvs = np.abs(wvs - np.roll(wvs, 1))
-            dwvs[0] = dwvs[1]
-        self.current_dwvs = dwvs
-
-    def get_instrument_background(self,wvs):
-        '''
-        Return the instrument background. 
-
-        Let's use the background limits from Skemer et al. 2018. 
-
-
-        Inputs: 
-        wvs - a list of wavelengths in microns
-
-        Outputs: 
-        backgrounds - a list of background values at a given wavelength. Unit TBD
-        '''
-
-
-        # First we'll get the point source limit in a 1-hour integration, basedd on the 
-        # numbers from Skemer et al. 2018. These numbers likely include both instrument 
-        # background and sky background numbers. For now we're assuming that it's all due
-        # to instrument background until we hear something else. 
-
-        if self.current_R <= 10: 
-            # Assume Imaging
-            point_source_limit = {'K':27.4,'L':21.3,'M':18.7}.get(self.current_filter,18.7) #Assume M-band if something goes wrong
-        elif (self.current_R > 10) & (self.current_R <= 1000):
-            # Low resolution spectroscopy
-            point_source_limit = {'K':25.4,'L':19.5,'M':16.7}.get(self.current_filter,16.7) #Assume M-band if something goes wrong
-        elif (self.current_R > 1000) & (self.current_R <= 20000):
-            # Medium resolution spectrocopy
-            point_source_limit = {'K':23.6,'L':17.7,'M':14.9}.get(self.current_filter,14.9) #Assume M-band if something goes wrong
-        elif (self.current_R > 20000):
-            #High resolution spectroscopy
-            point_source_limit = {'K':22.0,'L':16.1,'M':13.3}.get(self.current_filter,14.9) #Assume M-band if something goes wrong
-
-        #Get the central wavelength (in microns) based on Keck filters
-        cntr_wv = {'K':2.196,'L':3.776,'M':4.670}.get(self.current_filter,4.670)
-        #Now we'll use pysynphot to estimate the number of photons at the given magnitude
-        ps.Vega.convert("photlam")
-        sp = ps.FlatSpectrum(point_source_limit,fluxunits='vegamag')
-
-        sp.convert('photlam') #Convert to photons/s/cm^2/Angstrom
-        limit = sp(np.array([cntr_wv])*1e4) #Get the spectrum at the center wavelength (convert cntr_wv to angstrom)
-
-        if isinstance(wvs,float):
-            return limit[0]
-        else:
-            return np.repeat(limit,len(wvs))
-=======
- 
->>>>>>> 3fdc03ff
 
 class hispec(Instrument):
     '''

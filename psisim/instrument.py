import psisim
import os
import glob
import scipy.interpolate as si
import numpy as np
import astropy.units as u
import astropy.constants as constants
import pysynphot as ps
import warnings
from astropy.modeling.blackbody import blackbody_lambda, blackbody_nu
from astropy.modeling.models import BlackBody

############## Import instruments from subpackage
from psisim.instruments.template import Instrument
from psisim.instruments.psi import *

<<<<<<< HEAD

=======
>>>>>>> 1e150c93
class hispec(Instrument):
    '''
    An implementation of Instrument for Hispec
    '''

    def __init__(self,telescope=None):
        super(hispec,self).__init__()

        try:
            import speclite
        except Exception as e:
            print(e)
            print("You need to install the speclite python package to use hispec, modhis and kpic simulators")


        # Spectrograph Properties
        self.current_R = 1e5
        self.wavelength_sampling = 3 # How oversampled is your spectrum?
        self.spatial_sampling = 3 #How many spatial pixels per wavelength channel

        # The main instrument properties - static
        self.read_noise = 3 *u.electron # * u.photon#e-/pix/fr
        self.dark_current = 0.02*u.electron/u.s #electrons/s/pix
        self.det_welldepth = 1e5 *u.photon
        self.det_linearity = 0.66*self.det_welldepth
        self.qe = 0.95 * u.electron/u.ph
        self.temperature = 276*u.K

        if telescope is None:
            self.telescope = psisim.telescope.Keck()
        else:
            self.telescope = telescope

        self.th_data = np.genfromtxt(self.telescope.path+'/throughput/hispec_throughput_budget.csv',
                                    skip_header=1,usecols=np.arange(5,166),delimiter=',',missing_values='')

        #AO parameters
        self.nactuators = 32. - 2.0 #The number of DM actuators in one direction
        self.fiber_contrast_gain = 3. #The gain in congtrast thanks to the fiber. 
        self.p_law_dh = -2.0 #The some power law constant Dimitri should explain. 
        self.ao_filter = 'bessell-I' #Available AO filters
        self.d_ao = 0.15 * u.m
        self.area_ao = np.pi*(self.d_ao/2)**2


        
        self.name = "Keck-HISPEC"
        
        #Acceptable filters
        self.filters = ['CFHT-Y','TwoMASS-J','TwoMASS-H','TwoMASS-K'] #Available observing filters

        # self.lsf_width = 1.0/2.35 #The linespread function width in pixels (assuming Gaussian for now)
        

        # The current obseving properties - dynamic
        self.exposure_time = None
        self.n_exposures = None
        self.current_filter = None
        self.current_wvs = None
        self.current_dwvs = None
        self.ao_mag = None
        self.mode = None
    
    def set_observing_mode(self,exposure_time,n_exposures,sci_filter,wvs,dwvs=None, mode="off-axis"):
        '''
        Sets the current observing setup
        '''

        self.exposure_time = exposure_time *u.s
        self.n_exposures = n_exposures

        self.set_current_filter(sci_filter)

        if mode.lower() not in ['off-axis', 'on-axis', 'photonic_lantern']:
            raise ValueError("'mode' must be 'off-axis', 'on-axis', or 'photonic_lantern'")

        self.mode = mode.lower()

        if self.mode == 'photonic_lantern':
            self.n_ch = 7 #Number of output channels for the photonic lantern
        else:
            self.n_ch = None

        self.current_wvs = wvs
        if dwvs is None:
            dwvs = np.abs(wvs - np.roll(wvs, 1))
            dwvs[0] = dwvs[1]
        self.current_dwvs = dwvs

        #Set the line spread function with to be the 
        self.lsf_width = self.get_wavelength_bounds(sci_filter)[1]/self.current_R
        
    def set_current_filter(self,filter_name):
        '''
        Sets the current filter
        '''

        if filter_name in self.filters:
            self.current_filter=filter_name
        else:
            raise ValueError("Your filter {} is not in the filter list: {}".format(filter_name,self.filters))
        
    def get_wavelength_bounds(self, filter_name):
        '''
        Return the cut on, center and cut off wavelengths in microns of the different science filters.
        '''

        filter_options = {"CFHT-Y":(0.940*u.micron,1.018*u.micron,1.090*u.micron),
                          "TwoMASS-J":(1.1*u.micron,1.248*u.micron,1.360*u.micron),
                          "TwoMASS-H":(1.480*u.micron,1.633*u.micron,1.820*u.micron),
                          "TwoMASS-K":(1.950*u.micron,2.2*u.micron,2.350*u.micron)}

        return filter_options.get(filter_name)

    def get_wavelength_range(self):
        '''
        A function that returns a wavelength array with the given R and wavelength sampling. 
        '''
        
        #Return the lower, center and upper wavelengths for a given filter

        # filter_options = {"Y":(0.960,1.018,1.070),"TwoMASS-J":(1.1,1.248,1.360),"TwoMASS-H":(1.480,1.633,1.820),"TwoMASS-K":(1.950,2.2,2.350)}

        if self.current_filter is None:
            print("You need to set the current_filter property. \nReturning -1")
        if self.current_filter not in self.filters:
            print("You selected filter is not valid. Please choose from {}\n Returning -1".format(filter_options.keys()))
            return -1

        #Pick the right filter based on the .current_filter property
        filter_on,filter_center,filter_off = self.get_wavelength_bounds(self.current_filter)
        
        #Get the wavelength channel size, assuming the current R and wavelength sampling at the center wavelength
        delta_wv = filter_center/self.current_R/self.wavelength_sampling
        wavelengths = np.arange(filter_on.value,filter_off.value,delta_wv.value) * u.micron

        return wavelengths

    def get_inst_throughput(self,wvs,planet_flag=False,planet_sep=None):
        '''
        Reads instrument throughput from budget file and interpolates to the given wavelengths
        
        Kwargs:
        planet_flag     - Boolean denoting if planet-specific separation losses should be accounted for [default False]
        planet_sep      - [in arcsecond] Float of angular separation at which to determine planet throughput
        '''

        if self.current_filter not in self.filters:
            raise ValueError("Your current filter of {} is not in the available filters: {}".format(self.current_filter,self.filters))

        # By wavelength from throughput budget file
        th_data = self.th_data
        th_wvs = th_data[0] * u.micron

        th_ao = np.interp(wvs, th_wvs, np.prod(th_data[2:13], axis=0)) # AO throughput 
        th_fiu = np.interp(wvs, th_wvs, np.prod(th_data[14:29], axis=0)) # KPIC throughput
        #th_fcd = np.interp(wvs, th_wvs, th_data[30]) # Fiber Dynamic Coupling (need function to scale with Strehl/NGS, currently unused)
        th_fiber = np.interp(wvs, th_wvs, np.prod(th_data[31:38], axis=0)) # Fiber throughput (excluding fcd above)
        th_spec = np.interp(wvs, th_wvs, np.prod(th_data[39:51], axis=0)) # HISPEC - SPEC throughput

        if planet_flag:
            # Get separation-dependent planet throughput
            th_planet = self.get_planet_throughput(planet_sep, wvs)[0]
        else:
            # Set to 1 to ignore separation effects
            th_planet = 1

        SR = self.compute_SR(wvs)

        th_inst = th_ao * th_fiu * th_fiber * th_planet * th_spec * SR

        return th_inst
    
    def get_inst_emissivity(self,wvs):
        '''
        The instrument emissivity
        '''

        # TODO: do we want to use the throughput w/ or w/o the planet losses?
        return (1-self.get_inst_throughput(wvs))

    def get_spec_throughput(self, wvs):
        '''
        The throughput of the spectrograph - different than the throughput of the inst that you get in self.get_inst_throughput. 
        self.get_inst_throughput includes everything, whereas this is just the spectrograph. 
        '''

        # By wavelength from throughput budget file
        th_data = self.th_data
        th_wvs = th_data[0] * u.micron
        th_spec = np.interp(wvs, th_wvs, np.prod(th_data[39:51], axis=0))

        return th_spec

    def get_instrument_background(self,wvs,solidangle):
        '''
        Returns the instrument background at each wavelength in units of photons/s/Angstrom/arcsecond**2
        '''
        # TODO: blackbody_lambda is deprecated, change to BlackBody
        #bb_lam = BlackBody(self.temperature,scale=1.0*u.erg/(u.cm**2*u.AA*u.s*u.sr))
        #inst_therm = bb_lam(wvs)

        inst_therm = blackbody_lambda(wvs, self.temperature)
        inst_therm *= solidangle
        inst_therm = inst_therm.to(u.ph/(u.micron * u.s * u.cm**2),equivalencies=u.spectral_density(wvs)) * self.area_ao.to(u.cm**2)
        inst_therm *= self.get_inst_emissivity(wvs)

        # inst_therm = inst_therm.to(u.ph/u.s/u.arcsec**2/u.Angstrom)

        inst_therm *= self.get_spec_throughput(wvs)

        return inst_therm

    def load_scale_aowfe(self,seeing,airmass,site_median_seeing=0.6):
        '''
        A function that returns ao wavefront errors as a function of rmag

        Args:
        path     -  Path to an ao errorbudget file [str]
        seeing   -  The current seeing conditions in arcseconds  [float]
        airmass  -  The current airmass [float
        '''
        
        path = self.telescope.path

        #Read in the ao_wfe
        ao_wfe=np.genfromtxt(path+'aowfe/hispec_modhis_ao_errorbudgetb.csv', delimiter=',',skip_header=1)
        ao_rmag = ao_wfe[:,0]

        # if isinstance(self, hispec):
        ao_wfe_ngs=ao_wfe[:,2] * np.sqrt((seeing/site_median_seeing * airmass**0.6)**(5./3.))
        ao_wfe_lgs=ao_wfe[:,3] * np.sqrt((seeing/site_median_seeing * airmass**0.6)**(5./3.))
        # elif isinstance(self, modhis):
            # ao_wfe_ngs=ao_wfe[:,4] * np.sqrt((seeing/site_median_seeing * airmass**0.6)**(5./3.))
            # ao_wfe_lgs=ao_wfe[:,5] * np.sqrt((seeing/site_median_seeing * airmass**0.6)**(5./3.))
        # elif isinstance(self, kpic_phaseI):
        #     ao_wfe_ngs=ao_wfe[:,1] * np.sqrt((seeing/site_median_seeing * airmass**0.6)**(5./3.))
        #     ao_wfe_lgs=ao_wfe[:,3] * np.sqrt((seeing/site_median_seeing * airmass**0.6)**(5./3.))
        # elif isinstance(self, kpic_phaseII):
        #     ao_wfe_ngs=ao_wfe[:,2] * np.sqrt((seeing/site_median_seeing * airmass**0.6)**(5./3.))
        #     ao_wfe_lgs=ao_wfe[:,3] * np.sqrt((seeing/site_median_seeing * airmass**0.6)**(5./3.))
        return ao_rmag,ao_wfe_ngs*u.nm,ao_wfe_lgs*u.nm

    def compute_SR(self,wave):
        '''
        Compute the Strehl ratio given the wavelengths, host magnitude and telescope (which contains observing conditions)
        '''

        path = self.telescope.path

        #Get the AO WFE as a function of rmag
        ao_rmag,ao_wfe_ngs,ao_wfe_lgs = self.load_scale_aowfe(self.telescope.seeing,self.telescope.airmass,
                                            site_median_seeing=self.telescope.median_seeing)

        #We take the minimum wavefront error between natural guide star and laser guide star errors
        ao_wfe = np.min([np.interp(self.ao_mag,ao_rmag, ao_wfe_ngs).value,np.interp(self.ao_mag,ao_rmag, ao_wfe_lgs).value]) * u.nm

        #Compute the ratio
        # import pdb; pdb.set_trace()
        SR = np.array(np.exp(-(2*np.pi*ao_wfe.to(u.micron)/wave)**2))

        if self.mode == 'photonic_lantern':
            # Include the photonic lantern gain
            SR_PL_in = np.array([99.99, 92.7, 73.3, 32.3, 19.5, 10.6])/100.0 # From Jovanovic et al. 2017
            SR_PL_out = np.array([0.5508, 0.5322, 0.5001, 0.4175, 0.3831, 0.3360])/0.96**2 /0.5508 * 0.9 # From Jovanovic et al. 2017
            SR_boost = SR_PL_out/SR_PL_in # From Jovanovic et al. 2017
            p = np.polyfit(SR_PL_in[::-1],SR_boost[::-1],4)

            if self.n_ch != None:
                SR = SR * np.polyval(p,SR)

        return SR

    def get_speckle_noise(self,separations,ao_mag,filter,wvs,star_spt,telescope,ao_mag2=None):
        '''
        Returns the contrast for a given list of separations. 

        Inputs: 
        separations     - A list of separations at which to calculate the speckle noise in arcseconds [float list length n]. Assumes these are sorted. 
        ao_mag          - The magnitude in the ao band, here assumed to be I-band
        wvs          - A list of wavelengths in microns [float length m]
        telescope    - A psisim telescope object. 

        Outputs: 
        get_speckle_noise - Either an array of length [n,1] if only one wavelength passed, or shape [n,m]

        '''

        if self.mode == "on-axis":
            return np.ones([np.size(separations),np.size(wvs)])
        
        if np.size(wvs) < 2:
            wvs = np.array(wvs)

        #Get the Strehl Ratio
        SR = self.compute_SR(wvs)

        p_law_kolmogorov = -11./3
        p_law_ao_coro_filter = self.p_law_dh#-p_law_kolmogorov 

        r0 = 0.55e-6/(telescope.seeing.to(u.arcsecond).value/206265) * u.m #Easiest to ditch the seeing unit here. 

        #The AO control radius in units of lambda/D
        cutoff = self.nactuators/2

        contrast = np.zeros([np.size(separations),np.size(wvs)])

        if np.size(separations) < 2:
            separations = np.array([separations.value])*separations.unit

        # #Do this by wavelength
        # for i, wv in enumerate(wvs):
        #     ang_sep_resel_in = separations/206265/u.arcsecond*telescope.diameter/wv.to(u.m) #Convert separations from arcseconds to units of lambda/D

        #     if isinstance(ang_sep_resel_in.value,float):
        #         ang_sep_resel_in = [ang_sep_resel_in]
        #         index_in = 1
        #     else:
        #         index_in = np.max(np.where(ang_sep_resel_in.value < cutoff))

        #     ang_sep_resel_step=0.1
        #     ang_sep_resel=np.arange(0,10000,ang_sep_resel_step)
        #     index=np.squeeze(np.where(ang_sep_resel == cutoff))

        #     #Dimitri to put in references to this math
        #     r0_sc = r0 * (wv/(0.55*u.micron))**(6./5)
        #     w_halo = telescope.diameter / r0_sc

        #     f_halo = np.pi*(1-SR[i])*0.488/w_halo**2 * (1+11./6*(ang_sep_resel/w_halo)**2)**(-11/6.)

        #     contrast[:,i] = np.interp(ang_sep_resel_in,ang_sep_resel,f_halo)

        #     contrast_inside = f_halo[index]*(ang_sep_resel/ang_sep_resel[index])**p_law_ao_coro_filter
        #     contrast[:,i][:index_in] = np.interp(ang_sep_resel_in[:index_in],ang_sep_resel,contrast_inside)

            #Inside the control radius, we modify the raw contrast
            # contrast[:,i][:index] = contrast[:,i][index]
        
        #Dimitri to put in references to this math
        r0_sc = r0 * (wvs/(0.55*u.micron))**(6./5)
        w_halo = telescope.diameter / r0_sc
        
        for i,sep in enumerate(separations):
            ang_sep_resel_in = sep/206265/u.arcsecond*telescope.diameter/wvs.to(u.m) #Convert separations from arcseconds to units of lambda/D

            # import pdb; pdb.set_trace()
            f_halo = np.pi*(1-SR)*0.488/w_halo**2 * (1+11./6*(ang_sep_resel_in/w_halo)**2)**(-11/6.)

            
            contrast_at_cutoff = np.pi*(1-SR)*0.488/w_halo**2 * (1+11./6*(cutoff/w_halo)**2)**(-11/6.)
            #Fill in the contrast array
            contrast[i,:] = f_halo

            biggest_ang_sep = np.abs(ang_sep_resel_in - cutoff) == np.min(np.abs(ang_sep_resel_in - cutoff))

            contrast[i][ang_sep_resel_in < cutoff] = contrast_at_cutoff[ang_sep_resel_in < cutoff]*(ang_sep_resel_in[ang_sep_resel_in < cutoff]/cutoff)**p_law_ao_coro_filter
        # import pdb;pdb.set_trace()
        #Set the contrast inide the AO control radius
        # import pdb;pdb.set_trace()
        # if np.size(separations) < 2:
        #     contrast[ang_sep_resel_in < cutoff] = np.repeat(contrast[biggest_ang_sep,None],contrast.shape[1],axis=1)[ang_sep_resel_in < cutoff]*(ang_sep_resel_in[ang_sep_resel_in < cutoff]/cutoff)**p_law_ao_coro_filter
        # elif np.size(wvs) < 2:
        #     contrast[ang_sep_resel_in < cutoff] = np.repeat(contrast[None,biggest_ang_sep],contrast.shape[0],axis=0)[ang_sep_resel_in < cutoff]*(ang_sep_resel_in[ang_sep_resel_in < cutoff]/cutoff)**p_law_ao_coro_filter
        # else: 
        #     contrast[ang_sep_resel_in < cutoff] = contrast[biggest_ang_sep]*(ang_sep_resel_in[ang_sep_resel_in < cutoff]/cutoff)**p_law_ao_coro_filter
        
        #Apply the fiber contrast gain
        contrast /= self.fiber_contrast_gain

        #Make sure nothing is greater than 1. 
        contrast[contrast>1] = 1.

        return contrast

    def get_planet_throughput(self,separations,wvs):
        '''
        Returns the planet throughput for a given list of separations. 

        Inputs: 
        separations  - A list of separations at which to calculate the planet throughput in arcseconds [float list length n]. Assumes these are sorted. 
        wvs          - A list of wavelengths in microns [float length m]

        Outputs: 
        get_planet_throughput - Either an array of length [n,1] if only one wavelength passed, or shape [n,m]
        '''

        ## TODO: Add in coro. effects; Currently returns 1 since no sep.-dependent modes are implemented yet
            # See kpic_phaseII for implementation reference
        th_planet = 1 * np.ones([np.size(separations), np.size(wvs)]) 
        
        return th_planet

class modhis(hispec):
    '''
    An implementaion of Instrument for Modhis
    '''
    def __init__(self,telescope=None):
        super(modhis,self).__init__()
    
        print("MODHIS is mostly untested at this point")
    
        try:
            import speclite
        except Exception as e:
            print(e)
            print("You need to install the speclite python package to use hispec, modhis and kpic simulators")


        # Spectrograph Properties
        self.current_R = 1e5
        self.wavelength_sampling = 3 # How oversampled is your spectrum?
        self.spatial_sampling = 3 #How many spatial pixels per wavelength channel

        # The main instrument properties - static
        self.read_noise = 3 *u.electron # * u.photon#e-/pix/fr
        self.dark_current = 0.02*u.electron/u.s #electrons/s/pix
        self.det_welldepth = 1e5 *u.photon
        self.det_linearity = 0.66*self.det_welldepth
        self.qe = 0.95 * u.electron/u.ph
        self.temperature = 243*u.K

        if telescope is None:
            self.telescope = psisim.telescope.TMT()
        else:
            self.telescope = telescope

        # TODO: Create a budget file for MODHIS and load that here
        #self.th_data = np.genfromtxt(self.telescope.path+'/throughput/hispec_throughput_budget.csv',
        #                            skip_header=1,usecols=np.arange(5,166),delimiter=',',missing_values='')

        #AO parameters
        self.nactuators = 60. - 2.0 #The number of DM actuators in one direction
        self.fiber_contrast_gain = 10. #Contrast gain due to fiber ('off-axis' mode only)
        self.p_law_dh = -2.0 #The some power law constant Dimitri should explain. 
        self.ao_filter = 'bessell-I'
        self.d_ao = 0.3 * u.m
        self.area_ao = np.pi*(self.d_ao/2)**2
        
        self.name = "TMT-MODHIS"
        
        #Acceptable observing filters
        # TODO: add whatever remaining filters MODHIS will have
        self.filters = ["CFHT-Y","TwoMASS-J",'TwoMASS-H','TwoMASS-K']         

        # The current obseving properties - dynamic
        self.exposure_time = None
        self.n_exposures = None
        self.current_filter = None
        self.current_wvs = None
        self.current_dwvs = None
        self.ao_mag = None
        self.mode = None
        self.vortex_charge = None      # for vfn only
        self.host_diameter= 0.0*u.mas  # for vfn only (default 0 disables geometric leak.)
        self.ttarcsec = (2.0*u.mas).to(u.arcsec)   # for vfn only (assume 2mas jitter for MODHIS by default)
        
    def set_observing_mode(self,exposure_time,n_exposures,sci_filter,wvs,dwvs=None, mode="vfn", vortex_charge=None):
        '''
        Sets the current observing setup
        '''

        self.exposure_time = exposure_time *u.s
        self.n_exposures = n_exposures

        self.set_current_filter(sci_filter)

        if mode.lower() not in ["vfn", "off-axis", "on-axis"]:
            raise ValueError("'mode' must be 'vfn', 'off-axis', or 'on-axis'")

        self.mode = mode.lower()    # lower() to remove errors from common VFN capitalization
        
        # TODO: test other modes and remove this warning
        if mode != 'vfn':
            warnings.warn("Modes other than 'vfn' are not tested at the moment")

        # Set vortex charge for vfn mode
        if self.mode == 'vfn' and (vortex_charge not in [1,2]):
            raise ValueError("'vfn' mode requires a 'vortex_charge' of 1 or 2")
        self.vortex_charge = vortex_charge

        self.current_wvs = wvs
        if dwvs is None:
            dwvs = np.abs(wvs - np.roll(wvs, 1))
            dwvs[0] = dwvs[1]
        self.current_dwvs = dwvs

        #Set the line spread function width to be the 
        self.lsf_width = self.get_wavelength_bounds(sci_filter)[1]/self.current_R
        
    def set_current_filter(self,filter_name):
        '''
        Sets the current filter
        '''

        if filter_name in self.filters:
            self.current_filter=filter_name
        else:
            raise ValueError("Your filter {} is not in the filter list: {}".format(filter_name,self.filters))
        
    def get_wavelength_bounds(self, filter_name):
        '''
        Return the cut on, center and cut off wavelengths in microns of the different science filters.
        '''

        filter_options = {"CFHT-Y":(0.940*u.micron,0.965*u.micron,1.090*u.micron),
                          "TwoMASS-J":(1.1*u.micron,1.248*u.micron,1.360*u.micron),
                          "TwoMASS-H":(1.480*u.micron,1.633*u.micron,1.820*u.micron),
                          "TwoMASS-K":(1.950*u.micron,2.2*u.micron,2.350*u.micron)}

        return filter_options.get(filter_name)

    def get_wavelength_range(self):
        '''
        A function that returns a wavelength array with the given R and wavelength sampling. 
        '''
        
        if self.current_filter is None:
            print("You need to set the current_filter property. \nReturning -1")
        if self.current_filter not in self.filters:
            print("Your filter {} is not in the filter list: {}\n Returning -1".format(self.current_filter,self.filters))
            return -1

        #Pick the right filter based on the .current_filter property
        filter_on,filter_center,filter_off = self.get_wavelength_bounds(self.current_filter)
        
        #Get the wavelength channel size, assuming the current R and wavelength sampling at the center wavelength
        delta_wv = filter_center/self.current_R/self.wavelength_sampling
        wavelengths = np.arange(filter_on.value,filter_off.value,delta_wv.value) * u.micron

        return wavelengths
                  
    def get_inst_throughput(self,wvs,planet_flag=False,planet_sep=None):
        '''
        Reads instrument throughput from budget file and interpolates to given wavelengths
        When reading from budget file, accounts for pertinent lines depending on the instrument mode

        Kwargs:
        planet_flag     - Boolean denoting if planet-specific separation losses should be accounted for [default False]
        planet_sep      - [in arcsecond] Float of angular separation at which to determine planet throughput
        '''

        if self.current_filter not in self.filters:
            raise ValueError("Your current filter of {} is not in the available filters: {}".format(self.current_filter,self.filters))

        # TODO: Create a proper budget file for MODHIS and use that instead of constants
  
        th_ao = {"CFHT-Y":0.8,"TwoMASS-J":0.8,"TwoMASS-H":0.8,"TwoMASS-K":0.8}.get(self.current_filter)  #From Dimitri code
                  
        if self.mode == 'vfn':
            th_fiu = {"CFHT-Y":0.66*0.96,"TwoMASS-J":0.68*0.96,"TwoMASS-H":0.7*0.96,"TwoMASS-K":0.72*0.96}.get(self.current_filter) #From Dimitri Code(KPIC OAPS+FM+dichroic + PIAA)
            
            #TODO: Add in coro. Check about ADC and DM window.
            
            th_fiber = {"CFHT-Y":0.99*0.96,"TwoMASS-J":0.99*0.96,"TwoMASS-H":0.99*0.96,"TwoMASS-K":0.9*0.96}.get(self.current_filter) #From Dimitri code(prop loss, 98% per endface)

        else:
            th_fiu = {"CFHT-Y":0.66*0.96,"TwoMASS-J":0.68*0.96,"TwoMASS-H":0.7*0.96,"TwoMASS-K":0.72*0.96}.get(self.current_filter) #From Dimitri Code(KPIC OAPS+FM+dichroic + PIAA)
            
            #TODO: Check about ADC and DM window.
                  
            th_fiber = {"CFHT-Y":0.87*0.99*0.96,"TwoMASS-J":0.87*0.99*0.96,"TwoMASS-H":0.87*0.99*0.96,"TwoMASS-K":0.87*0.9*0.96}.get(self.current_filter) #From Dimitri code(87% insert. assuming PIAA, prop loss, 98% per endface)

        th_feu = 1.0   #from Dimitri code

        if planet_flag:
            # Get separation-dependent planet throughput
            th_planet = self.get_planet_throughput(planet_sep, wvs)[0]
        else:
            # Set to 1 to ignore separation effects
            th_planet = 1

        #TODO: figure out if SR is needed for VFN (thinking it's not)
        SR = self.compute_SR(wvs)
        if self.mode == 'vfn':
            SR = np.ones(SR.shape)

        th_spec = self.get_spec_throughput(wvs)
        th_inst = th_ao * th_fiu * th_feu * th_fiber * th_planet * th_spec * SR

        return th_inst

    def get_inst_emissivity(self,wvs):
        '''
        The instrument emissivity
        '''
        
        # TODO: do we want to use the throughput w/ or w/o the planet losses?
        return (1-self.get_inst_throughput(wvs))

    def get_spec_throughput(self, wvs):
        '''
        The throughput of the spectrograph - different than the throughput of the inst that you get in self.get_inst_throughput. 
        self.get_inst_throughput includes everything, whereas this is just the spectrograph. 
        '''

        th_spec = {"CFHT-Y":0.5,"TwoMASS-J":0.5,"TwoMASS-H":0.5,"TwoMASS-K":0.5}.get(self.current_filter,0.5) #From Dimitri code

        return th_spec*np.ones(np.shape(wvs))

    def get_instrument_background(self,wvs,solidangle):
        '''
        Returns the instrument background at each wavelength in units of photons/s/Angstrom/arcsecond**2
        '''
        # TODO: blackbody_lambda is deprecated, change to BlackBody
        #bb_lam = BlackBody(self.temperature,scale=1.0*u.erg/(u.cm**2*u.AA*u.s*u.sr))
        #inst_therm = bb_lam(wvs)

        inst_therm = blackbody_lambda(wvs, self.temperature)
        inst_therm *= solidangle
        inst_therm = inst_therm.to(u.ph/(u.micron * u.s * u.cm**2),equivalencies=u.spectral_density(wvs)) * self.area_ao.to(u.cm**2)
        inst_therm *= self.get_inst_emissivity(wvs)
        inst_therm *= self.get_spec_throughput(wvs)

        return inst_therm

    def load_scale_aowfe(self,seeing,airmass,site_median_seeing=0.6):
        '''
        A function that returns ao wavefront errors as a function of rmag

        Args:
        path     -  Path to an ao errorbudget file [str]
        seeing   -  The current seeing conditions in arcseconds  [float]
        airmass  -  The current airmass [float]
        '''
        
        path = self.telescope.path

        #Read in the ao_wfe
        ao_wfe=np.genfromtxt(path+'aowfe/hispec_modhis_ao_errorbudget_v3.csv', delimiter=',',skip_header=1)
        ao_rmag = ao_wfe[:,0]
        
        if self.mode == 'vfn':
            # For VFN, rescale WFE to use telemetry values from the PyWFS
            # The default table includes some errors that VFN doesn't care about
              # Based on 11/2021 telemetry, PyWFS has hit 85nm RMS WF residuals so
              # let's set that as the best value for now and then scale up from there
            ao_wfe[:,6] = ao_wfe[:,6] * 85/ao_wfe[0,6]

        # indexes for ao_wfe from Dimitri Code
        ao_wfe_ngs=ao_wfe[:,6] * np.sqrt((seeing/site_median_seeing * airmass**0.6)**(5./3.))
        ao_wfe_lgs=ao_wfe[:,7] * np.sqrt((seeing/site_median_seeing * airmass**0.6)**(5./3.))

        return ao_rmag,ao_wfe_ngs*u.nm,ao_wfe_lgs*u.nm

    def compute_SR(self,wave):
        '''
        Compute the Strehl ratio given the wavelengths, host magnitude and telescope (which contains observing conditions)
        '''

        path = self.telescope.path

        #Get the AO WFE as a function of rmag
        ao_rmag,ao_wfe_ngs,ao_wfe_lgs = self.load_scale_aowfe(self.telescope.seeing,self.telescope.airmass,
                                            site_median_seeing=self.telescope.median_seeing)

        # Take minimum wavefront error between natural guide star and laser guide star
        ao_wfe = np.min([np.interp(self.ao_mag,ao_rmag, ao_wfe_ngs).value,np.interp(self.ao_mag,ao_rmag, ao_wfe_lgs).value]) * u.nm

        #Compute the strehl ratio
        SR = np.array(np.exp(-(2*np.pi*ao_wfe.to(u.micron)/wave)**2))
        return SR

    def get_speckle_noise(self,separations,ao_mag,filter,wvs,star_spt,telescope,ao_mag2=None):
        '''
        Returns the contrast for a given list of separations. 

        Inputs: 
        separations  - A list of separations at which to calculate the speckle noise in arcseconds [float list length n]. Assumes these are sorted. 
        ao_mag       - The magnitude in the ao band, here assumed to be I-band
        wvs          - A list of wavelengths in microns [float length m]
        telescope    - A psisim telescope object. 

        Outputs: 
        get_speckle_noise - Either an array of length [n,1] if only one wavelength passed, or shape [n,m]

        '''

        #TODO: decide if PIAA will be optional via flag or permanent
        #TODO: add ADC residuals effect
        #TODO: @Max, why feed "filter", "star_spt" if not used. Why feed "telescope" if already available from self.telescope?

        if self.mode != 'vfn':
            print("Warning: only 'vfn' mode has been confirmed")
        
        if self.mode == "on-axis":
            return np.ones([np.size(separations),np.size(wvs)])
        
        if np.size(wvs) < 2:
            wvs = np.array(wvs)

        if self.mode == "off-axis":
            #-- Deal with nominal MODHIS mode (fiber centered on planet)
            #TODO: this was copied from KPIC instrument. Check if any mods are needed for MODHIS

            #Get the Strehl Ratio
            SR = self.compute_SR(wvs)

            p_law_kolmogorov = -11./3
            p_law_ao_coro_filter = self.p_law_dh#-p_law_kolmogorov 

            r0 = 0.55e-6/(telescope.seeing.to(u.arcsecond).value/206265) * u.m #Easiest to ditch the seeing unit here. 

            #The AO control radius in units of lambda/D
            cutoff = self.nactuators/2

            contrast = np.zeros([np.size(separations),np.size(wvs)])

            if np.size(separations) < 2:
                separations = np.array([separations.value])*separations.unit

            #Dimitri to put in references to this math
            r0_sc = r0 * (wvs/(0.55*u.micron))**(6./5)
            w_halo = telescope.diameter / r0_sc
            
            for i,sep in enumerate(separations):
                ang_sep_resel_in = sep/206265/u.arcsecond*telescope.diameter/wvs.to(u.m) #Convert separtiona from arcsec to units of lam/D

                f_halo = np.pi*(1-SR)*0.488/w_halo**2 * (1+11./6*(ang_sep_resel_in/w_halo)**2)**(-11/6.)

                contrast_at_cutoff = np.pi*(1-SR)*0.488/w_halo**2 * (1+11./6*(cutoff/w_halo)**2)**(-11/6.)
                #Fill in the contrast array
                contrast[i,:] = f_halo

                biggest_ang_sep = np.abs(ang_sep_resel_in - cutoff) == np.min(np.abs(ang_sep_resel_in - cutoff))

<<<<<<< HEAD
                contrast[i][ang_sep_resel_in < cutoff] = contrast_at_cutoff[ang_sep_resel_in < cutoff]*(ang_sep_resel_in[ang_sep_resel_in < cutoff]/cutoff)**p_law_ao_coro_filter
            
            #Apply the fiber contrast gain
            contrast /= self.fiber_contrast_gain

            #Make sure nothing is greater than 1. 
            contrast[contrast>1] = 1.
            
            return contrast

        elif self.mode == "vfn":
            #-- Deal with VFN mode

            #-- Determine WFE
            #Get the AO WFE as a function of rmag
            ao_rmag,ao_wfe_ngs,ao_wfe_lgs = self.load_scale_aowfe(telescope.seeing,telescope.airmass,
                                                site_median_seeing=telescope.median_seeing)

            #We take the minimum wavefront error between natural guide star and laser guide star errors
            ao_wfe = np.min([np.interp(ao_mag,ao_rmag, ao_wfe_ngs).value,np.interp(ao_mag,ao_rmag, ao_wfe_lgs).value]) * u.nm

            #-- Get Stellar leakage due to WFE
            #Pick the WFE coefficient based on the vortex charge. Coeff values emprically determined in simulation
            if self.vortex_charge == 1:
                wfe_coeff = 0.840       # Updated on 1/11/21 based on 6/17/19 pyWFS data
            elif self.vortex_charge == 2:
                wfe_coeff = 1.650       # Updated on 1/11/21 based on 6/17/19 pyWFS data

            #Approximate contrast from WFE
            contrast = (wfe_coeff * ao_wfe.to(u.micron) / wvs)**(2.) # * self.vortex_charge)
            
            #-- Get Stellar leakage due to Tip/Tilt Jitter
            #TODO: Use AO_mag to determine T/T residuals 
            # Convert jitter to lam/D
            ttlamD = self.ttarcsec.value / (wvs.to(u.m)/telescope.diameter * 206265)
            
            # Use leakage approx. from Ruane et. al 2019 
                # https://arxiv.org/pdf/1908.09780.pdf      Eq. 3
            ttnull = (ttlamD)**(2*self.vortex_charge)
            
            # Add to total contrast
            contrast += ttnull
                
            #-- Get Stellar leakage due to finite sized star (Geometric leakage)
              # Assumes user has already set host diameter with set_vfn_host_diameter()
              # Equation and coefficients are from Ruante et. al 2019
                # https://arxiv.org/pdf/1908.09780.pdf     fig 7c
            # Convert host_diameter to units of lambda/D
            host_diam_LoD = self.host_diameter.value / (wvs.to(u.m)/telescope.diameter * 206265)
            
            # Define Coefficients for geometric leakage equation
            if self.vortex_charge == 1:
                geo_coeff = 3.5
            elif self.vortex_charge == 2:
                geo_coeff = 4.2
            # Compute leakage
            geonull = (host_diam_LoD / geo_coeff)**(2*self.vortex_charge)
            
            # Add to total contrast
            contrast += geonull
                
            #-- Make sure contrast has the expected output format
            #Null is independent of the planet separation; use np.tile to replicate results at all seps
            contrast = np.tile(contrast, (np.size(separations),1))

            #convert to ndarray for consistency with contrast returned by other modes
            contrast = np.array(contrast)
            
            #Make sure nothing is greater than 1. 
            contrast[contrast>1] = 1.
            
            return contrast

        else:
            raise ValueError("'%s' is a not a supported 'mode'" % (self.mode))

    def get_planet_throughput(self,separations,wvs):
        '''
        Returns the planet throughput for a given list of separations. 

        Inputs: 
        separations  - A list of separations at which to calculate the planet throughput in arcseconds [float list length n]. Assumes these are sorted. 
        wvs          - A list of wavelengths in microns [float length m]

        Outputs: 
        get_planet_throughput - Either an array of length [n,1] if only one wavelength passed, or shape [n,m]
        '''

        #TODO: Implement PIAA improvement as flag for VFN mode
        #TODO: add in ADC residual effects
        if self.mode == 'vfn':
            path = self.telescope.path

            # load ideal VFN coupling curves
            th_vfn_ideal = np.genfromtxt(path+'VFN/Charge%d_Ideal.txt'%(self.vortex_charge), delimiter=',', skip_header=0)

            if np.size(separations) < 2:
                separations = np.array([separations.value])*separations.unit

            th_planet = np.zeros([np.size(separations),np.size(wvs)])
            for i,sep in enumerate(separations):
                ang_sep_resel_in = sep.value/(wvs.to(u.m)/self.telescope.diameter * 206265) #Convert seps from arcsec to units of lam/D
                th_planet[i,:] = np.interp(ang_sep_resel_in, th_vfn_ideal[:,0], th_vfn_ideal[:,1])

        elif self.mode in ['on-axis', 'off-axis']:
            # TODO: for on-axis mode, can use VFN charge-0 coupling curve
            
            # Account for planet-specific injection efficiency into fiber
                # eg. if coronagraph has separation-dependent coupling, apply here
            th_planet = 1 * np.ones([np.size(separations), np.size(wvs)]) # x1 for now since no coro.
        
        else:
            raise ValueError("'%s' is a not a supported 'mode'" % (self.mode))

        return th_planet

    def set_vfn_host_diameter(self,host_size_in_mas):
        '''
        Sets the host_diameter instance variable in units of arcsec
        
        Inputs:
        host_size_in_mas - (Astropy Quantity - u.mas) Angular diameter of the host star
        '''
        self.host_diameter = host_size_in_mas.to(u.arcsec)
    
    def set_vfn_tt_jitter(self,tt_jitter_in_mas):
        '''
        Sets the ttarcsec instance variable in units of arcsec. This jitter is used
          to determine the VFN null depth tip/tilt leakage term.
        
        Inputs:
        tt_jitter_in_mas - (Astropy Quantity - u.mas) RMS TT jitter for the system
        '''
        self.ttarcsec = tt_jitter_in_mas.to(u.arcsec)

=======
>>>>>>> 1e150c93
class kpic_phaseII(Instrument):
    '''
    An implementation of Instrument for KPIC Phase II
    '''

    def __init__(self,telescope=None):
        super(kpic_phaseII,self).__init__()

        try:
            import speclite
        except Exception as e:
            print(e)
            print("You need to install the speclite python package to use hispec, modhis and kpic simulators")


        # Spectrograph Properties
        self.current_R = 35e3
        self.wavelength_sampling = 3 # How oversampled is your spectrum?
        self.spatial_sampling = 3 #How many spatial pixels per wavelength channel

        # The main instrument properties - static
        self.read_noise = 10 *u.electron # * u.photon#e-/pix/fr
        self.dark_current = 0.67*u.electron/u.s #electrons/s/pix
        self.det_welldepth = 1e5 *u.photon
        self.det_linearity = 0.66*self.det_welldepth
        self.qe = 0.95 * u.electron/u.ph
        self.temperature = 281*u.K

        if telescope is None:
            self.telescope = psisim.telescope.Keck()
        else:
            self.telescope = telescope

        self.th_data = np.genfromtxt(self.telescope.path+'/throughput/hispec_throughput_budget.csv',
                                    skip_header=1,usecols=np.arange(5,166),delimiter=',',missing_values='')

        #AO parameters
        self.nactuators = 32. - 2.0 #The number of DM actuators in one direction
        self.fiber_contrast_gain = 10. #The gain in contrast thanks to the fiber. ('off-axis' mode only)
        self.p_law_dh = -2.0 #The some power law constant Dimitri should explain. 
        self.ao_filter = 'TwoMASS-H' #Available AO filters - per Dimitri
        self.d_ao = 0.15 * u.m
        self.area_ao = np.pi*(self.d_ao/2)**2


        
        self.name = "Keck-KPIC-PhaseII"
        
        #Acceptable filters
        #TODO: check filters below (not clearly set for kpic in Dimitri code)
        self.filters = ['CFHT-Y','TwoMASS-J','TwoMASS-H','TwoMASS-K'] #Available observing filters

        # self.lsf_width = 1.0/2.35 #The linespread function width in pixels (assuming Gaussian for now)
        

        # The current obseving properties - dynamic
        self.exposure_time = None
        self.n_exposures = None
        self.current_filter = None
        self.current_wvs = None
        self.current_dwvs = None
        self.ao_mag = None
        self.mode = None
        self.vortex_charge = None      # for vfn only
        self.host_diameter= 0.*u.mas   # for vfn only (default 0 disables geometric leak.)
    
    def set_observing_mode(self,exposure_time,n_exposures,sci_filter,wvs,dwvs=None, mode="vfn", vortex_charge=None):
        '''
        Sets the current observing setup
        '''

        self.exposure_time = exposure_time *u.s
        self.n_exposures = n_exposures

        self.set_current_filter(sci_filter)

        if mode.lower() not in ["vfn", "off-axis", "on-axis"]:
            raise ValueError("'mode' must be 'vfn', 'off-axis', or 'on-axis'")

        self.mode = mode.lower()    # lower() to remove errors from common VFN capitalization

        # Set vortex charge for vfn mode
        if self.mode == 'vfn' and (vortex_charge not in [1,2]):
            raise ValueError("'vfn' mode requires a 'vortex_charge' of 1 or 2")
        self.vortex_charge = vortex_charge

        self.current_wvs = wvs
        if dwvs is None:
            dwvs = np.abs(wvs - np.roll(wvs, 1))
            dwvs[0] = dwvs[1]
        self.current_dwvs = dwvs

        #Set the line spread function width to be the 
        self.lsf_width = self.get_wavelength_bounds(sci_filter)[1]/self.current_R
        
    def set_current_filter(self,filter_name):
        '''
        Sets the current filter
        '''

        if filter_name in self.filters:
            self.current_filter=filter_name
        else:
            raise ValueError("Your filter {} is not in the filter list: {}".format(filter_name,self.filters))
        
    def get_wavelength_bounds(self, filter_name):
        '''
        Return the cut on, center and cut off wavelengths in microns of the different science filters.
        '''

        filter_options = {"CFHT-Y":(0.940*u.micron,1.018*u.micron,1.090*u.micron),
                          "TwoMASS-J":(1.1*u.micron,1.248*u.micron,1.360*u.micron),
                          "TwoMASS-H":(1.480*u.micron,1.633*u.micron,1.820*u.micron),
                          "TwoMASS-K":(1.950*u.micron,2.2*u.micron,2.45*u.micron)}
                          

        return filter_options.get(filter_name)

    def get_wavelength_range(self):
        '''
        A function that returns a wavelength array with the given R and wavelength sampling. 
        '''
        
        #Return the lower, center and upper wavelengths for a given filter

        # filter_options = {"Y":(0.960,1.018,1.070),"TwoMASS-J":(1.1,1.248,1.360),"TwoMASS-H":(1.480,1.633,1.820),"TwoMASS-K":(1.950,2.2,2.350)}

        if self.current_filter is None:
            print("You need to set the current_filter property. \nReturning -1")
        if self.current_filter not in self.filters:
            print("Your filter {} is not in the filter list: {}\n Returning -1".format(self.current_filter,self.filters))
            return -1

        #Pick the right filter based on the .current_filter property
        filter_on,filter_center,filter_off = self.get_wavelength_bounds(self.current_filter)
        
        #Get the wavelength channel size, assuming the current R and wavelength sampling at the center wavelength
        delta_wv = filter_center/self.current_R/self.wavelength_sampling
        wavelengths = np.arange(filter_on.value,filter_off.value,delta_wv.value) * u.micron

        return wavelengths

    def get_inst_throughput(self,wvs,planet_flag=False,planet_sep=None):
        '''
        Reads instrument throughput from budget file and interpolates to given wavelengths
        When reading from budget file, accounts for pertinent lines depending on the instrument mode

        Kwargs:
        planet_flag     - Boolean denoting if planet-specific separation losses should be accounted for [default False]
        planet_sep      - [in arcsecond] Float of angular separation at which to determine planet throughput
        '''

        if self.current_filter not in self.filters:
            raise ValueError("Your current filter of {} is not in the available filters: {}".format(self.current_filter,self.filters))

        # Use wavelength-dependent data from throughput budget file
        th_data = self.th_data
        th_wvs = th_data[0] * u.micron

        th_ao = {"CFHT-Y":0.60,"TwoMASS-J":0.63,"TwoMASS-H":0.66,"TwoMASS-K":0.633}.get(self.current_filter) #K-band from Nem's Feb 2020 report
        if self.mode == 'vfn':
            #th_fiu = {"CFHT-Y":0.66,"TwoMASS-J":0.68,"TwoMASS-H":0.7,"TwoMASS-K":0.6}.get(self.current_filter) #K from Dimitri (KPIC OAPS+FM+dichroic+PIAA(95%)+DM Window(90%)+ADC(90%))
            th_fiu = np.interp(wvs, th_wvs, np.prod(th_data[14:19],axis=0)*np.prod(th_data[20:29],axis=0)) # (omit coro.)
            
            #TODO: add in vortex throughput losses (separate from apodizer losses in throughput file)
            
            #th_fiber = {"CFHT-Y":0.99,"TwoMASS-J":0.99,"TwoMASS-H":0.99,"TwoMASS-K":0.98}.get(self.current_filter) #from Dimitri code
            th_fiber = np.interp(wvs, th_wvs, th_data[34]*th_data[37]) # (endfaces only)
            th_fiber = th_fiber * 0.98 # Add in constant propagation loss (0.98) for now

            #TODO: Figure out how thermal effects (in Observation.py) are modulated by fiber in VFN case and implement accordingly
            
        else:
            th_fiu = np.interp(wvs, th_wvs, np.prod(th_data[14:29], axis=0)) # KPIC throughput from budget
            #th_fcd = np.interp(wvs, th_wvs, th_data[30]) # Fiber Dynamic Coupling (need function to scale with Strehl/NGS, currently unused)
            th_fiber = np.interp(wvs, th_wvs, np.prod(th_data[31:35], axis=0)) # Fiber throughput (excluding fcd above. Also exclude prop., breakout, and second endface)
            th_fiber = th_fiber * 0.98 *  np.interp(wvs, th_wvs, th_data[37]) # Add in const. prop. loss (0.98) and second endface
        th_feu = 0.89   #from Dimitri code

        if planet_flag:
            # Get separation-dependent planet throughput
            th_planet = self.get_planet_throughput(planet_sep, wvs)[0]
        else:
            # Set to 1 to ignore separation effects
            th_planet = 1

        #TODO: figure out if SR is needed for VFN (thinking it's not)
        SR = self.compute_SR(wvs)
        if self.mode == 'vfn':
            SR = np.ones(SR.shape)

        th_spec = self.get_spec_throughput(wvs)
        th_inst = th_ao * th_fiu * th_feu * th_fiber * th_planet * th_spec * SR

        return th_inst
    
    def get_inst_emissivity(self,wvs):
        '''
        The instrument emissivity
        '''
        
        # TODO: do we want to use the throughput w/ or w/o the planet losses?
        return (1-self.get_inst_throughput(wvs))

    def get_spec_throughput(self, wvs):
        '''
        The throughput of the spectrograph - different than the throughput of the inst that you get in self.get_inst_throughput. 
        self.get_inst_throughput includes everything, whereas this is just the spectrograph. 
        '''
        # K-band value for NIRSPEC from Dimitri Code
        th_spec = {"CFHT-Y":0.5,"TwoMASS-J":0.5,"TwoMASS-H":0.5,"TwoMASS-K":0.2}.get(self.current_filter,0.5)

        return th_spec*np.ones(np.shape(wvs))

    def get_instrument_background(self,wvs,solidangle):
        '''
        Returns the instrument background at each wavelength in units of photons/s/Angstrom/arcsecond**2
        '''
        # TODO: blackbody_lambda is deprecated, change to BlackBody
        #bb_lam = BlackBody(self.temperature,scale=1.0*u.erg/(u.cm**2*u.AA*u.s*u.sr))
        #inst_therm = bb_lam(wvs)

        inst_therm = blackbody_lambda(wvs, self.temperature)
        inst_therm *= solidangle
        inst_therm = inst_therm.to(u.ph/(u.micron * u.s * u.cm**2),equivalencies=u.spectral_density(wvs)) * self.area_ao.to(u.cm**2)
        inst_therm *= self.get_inst_emissivity(wvs)

        # inst_therm = inst_therm.to(u.ph/u.s/u.arcsec**2/u.Angstrom)

        inst_therm *= self.get_spec_throughput(wvs)

        return inst_therm

    def load_scale_aowfe(self,seeing,airmass,site_median_seeing=0.6):
        '''
        A function that returns ao wavefront errors as a function of rmag

        Args:
        path     -  Path to an ao errorbudget file [str]
        seeing   -  The current seeing conditions in arcseconds  [float]
        airmass  -  The current airmass [float]
        '''
        
        path = self.telescope.path

        #Read in the ao_wfe
        ao_wfe=np.genfromtxt(path+'aowfe/hispec_modhis_ao_errorbudget_v3.csv', delimiter=',',skip_header=1)
        ao_rmag = ao_wfe[:,0]
        
        if self.mode == 'vfn':
            # For VFN+PyWFS, rescale WFE to use telemetry values from the PyWFS
            # The default table includes some errors that VFN doesn't care about
              # Based on 11/2021 telemetry, PyWFS has hit 85nm RMS WF residuals so
              # let's set that as the best value for now and then scale up from there
            ao_wfe[:,4] = ao_wfe[:,4] * 85/ao_wfe[0,4]

        # indexes for ao_wfe from Dimitri Code
        ao_wfe_ngs=ao_wfe[:,4] * np.sqrt((seeing/site_median_seeing * airmass**0.6)**(5./3.))
        ao_wfe_lgs=ao_wfe[:,5] * np.sqrt((seeing/site_median_seeing * airmass**0.6)**(5./3.))

        return ao_rmag,ao_wfe_ngs*u.nm,ao_wfe_lgs*u.nm

    def compute_SR(self,wave):
        '''
        Compute the Strehl ratio given the wavelengths, host magnitude and telescope (which contains observing conditions)
        '''

        path = self.telescope.path

        #Get the AO WFE as a function of rmag
        ao_rmag,ao_wfe_ngs,ao_wfe_lgs = self.load_scale_aowfe(self.telescope.seeing,self.telescope.airmass,
                                            site_median_seeing=self.telescope.median_seeing)

        #We take the minimum wavefront error between natural guide star and laser guide star errors
        ao_wfe = np.min([np.interp(self.ao_mag,ao_rmag, ao_wfe_ngs).value,np.interp(self.ao_mag,ao_rmag, ao_wfe_lgs).value]) * u.nm

        #Compute the strehl ratio
        # import pdb; pdb.set_trace()
        SR = np.array(np.exp(-(2*np.pi*ao_wfe.to(u.micron)/wave)**2))
        return SR

    def get_speckle_noise(self,separations,ao_mag,filter,wvs,star_spt,telescope,ao_mag2=None):
        '''
        Returns the contrast for a given list of separations. 

        Inputs: 
        separations     - A list of separations at which to calculate the speckle noise in arcseconds [float list length n]. Assumes these are sorted. 
        ao_mag          - The magnitude in the ao band, here assumed to be I-band
        wvs          - A list of wavelengths in microns [float length m]
        telescope    - A psisim telescope object. 

        Outputs: 
        get_speckle_noise - Either an array of length [n,1] if only one wavelength passed, or shape [n,m]

        '''

        #TODO: decide if PIAA will be optional via flag or permanent
        #TODO: add ADC residuals effect
        #TODO: @Max, why feed "filter", "star_spt" if not used. Why feed "telescope" if already available from self.telescope?

        if self.mode != 'vfn':
            print("Warning: only 'vfn' mode has been confirmed")
        
        if self.mode == "on-axis":
           return np.ones([np.size(separations),np.size(wvs)])
        
        if np.size(wvs) < 2:
            wvs = np.array(wvs)

        if self.mode == "off-axis":
            #-- Deal with nominal KPIC mode (fiber centered on planet)
            #TODO: this was copied from HISPEC instrument. Check if any mods are needed for KPIC

            #Get the Strehl Ratio
            SR = self.compute_SR(wvs)

            p_law_kolmogorov = -11./3
            p_law_ao_coro_filter = self.p_law_dh#-p_law_kolmogorov 

            r0 = 0.55e-6/(telescope.seeing.to(u.arcsecond).value/206265) * u.m #Easiest to ditch the seeing unit here. 

            #The AO control radius in units of lambda/D
            cutoff = self.nactuators/2

            contrast = np.zeros([np.size(separations),np.size(wvs)])

            if np.size(separations) < 2:
                separations = np.array([separations.value])*separations.unit

            #Dimitri to put in references to this math
            r0_sc = r0 * (wvs/(0.55*u.micron))**(6./5)
            w_halo = telescope.diameter / r0_sc
            
            for i,sep in enumerate(separations):
                ang_sep_resel_in = sep/206265/u.arcsecond*telescope.diameter/wvs.to(u.m) #Convert separations from arcseconds to units of lambda/D

                # import pdb; pdb.set_trace()
                f_halo = np.pi*(1-SR)*0.488/w_halo**2 * (1+11./6*(ang_sep_resel_in/w_halo)**2)**(-11/6.)

                
                contrast_at_cutoff = np.pi*(1-SR)*0.488/w_halo**2 * (1+11./6*(cutoff/w_halo)**2)**(-11/6.)
                #Fill in the contrast array
                contrast[i,:] = f_halo

                biggest_ang_sep = np.abs(ang_sep_resel_in - cutoff) == np.min(np.abs(ang_sep_resel_in - cutoff))

                contrast[i][ang_sep_resel_in < cutoff] = contrast_at_cutoff[ang_sep_resel_in < cutoff]*(ang_sep_resel_in[ang_sep_resel_in < cutoff]/cutoff)**p_law_ao_coro_filter
            #Set the contrast inide the AO control radius
            # import pdb;pdb.set_trace()
            # if np.size(separations) < 2:
            #     contrast[ang_sep_resel_in < cutoff] = np.repeat(contrast[biggest_ang_sep,None],contrast.shape[1],axis=1)[ang_sep_resel_in < cutoff]*(ang_sep_resel_in[ang_sep_resel_in < cutoff]/cutoff)**p_law_ao_coro_filter
            # elif np.size(wvs) < 2:
            #     contrast[ang_sep_resel_in < cutoff] = np.repeat(contrast[None,biggest_ang_sep],contrast.shape[0],axis=0)[ang_sep_resel_in < cutoff]*(ang_sep_resel_in[ang_sep_resel_in < cutoff]/cutoff)**p_law_ao_coro_filter
            # else: 
            #     contrast[ang_sep_resel_in < cutoff] = contrast[biggest_ang_sep]*(ang_sep_resel_in[ang_sep_resel_in < cutoff]/cutoff)**p_law_ao_coro_filter
            
            #Apply the fiber contrast gain
            contrast /= self.fiber_contrast_gain

            #Make sure nothing is greater than 1. 
            contrast[contrast>1] = 1.
            
            return contrast

        elif self.mode == "vfn":
            #-- Deal with VFN KPIC mode

            #-- Determine WFE
            #Get the AO WFE as a function of rmag
            ao_rmag,ao_wfe_ngs,ao_wfe_lgs = self.load_scale_aowfe(telescope.seeing,telescope.airmass,
                                                site_median_seeing=telescope.median_seeing)

            #We take the minimum wavefront error between natural guide star and laser guide star errors
            ao_wfe = np.min([np.interp(ao_mag,ao_rmag, ao_wfe_ngs).value,np.interp(ao_mag,ao_rmag, ao_wfe_lgs).value]) * u.nm

            #-- Get Stellar leakage due to WFE
            #Pick the WFE coefficient based on the vortex charge. Coeff values emprically determined in simulation
            if self.vortex_charge == 1:
                wfe_coeff = 0.840       # Updated on 1/11/21 based on 6/17/19 pyWFS data
            elif self.vortex_charge == 2:
                wfe_coeff = 1.650       # Updated on 1/11/21 based on 6/17/19 pyWFS data

            #Approximate contrast from WFE
            contrast = (wfe_coeff * ao_wfe.to(u.micron) / wvs)**(2.) # * self.vortex_charge)
            
            #-- Get Stellar leakage due to Tip/Tilt Jitter
            #TODO: Use AO_mag to determine T/T residuals 
            # For now: Assume constant 2.5mas (RMS) T/T Jitter based on current PyWFS data
            ttarcsec = 2.5 * 1e-3 # convert to arcsec
            # Convert to lam/D
            ttlamD = ttarcsec / (wvs.to(u.m)/telescope.diameter * 206265)
            
            # Use leakage approx. from Ruane et. al 2019 
                # https://arxiv.org/pdf/1908.09780.pdf      Eq. 3
            ttnull = (ttlamD)**(2*self.vortex_charge)
            
            # Add to total contrast
            contrast += ttnull
                
            #-- Get Stellar leakage due to finite sized star (Geometric leakage)
              # Assumes user has already set host diameter with set_vfn_host_diameter()
              # Equation and coefficients are from Ruante et. al 2019
                # https://arxiv.org/pdf/1908.09780.pdf     fig 7c
            # Convert host_diameter to units of lambda/D
            host_diam_LoD = self.host_diameter.value / (wvs.to(u.m)/telescope.diameter * 206265)
            
            # Define Coefficients for geometric leakage equation
            if self.vortex_charge == 1:
                geo_coeff = 3.5
            elif self.vortex_charge == 2:
                geo_coeff = 4.2
            # Compute leakage
            geonull = (host_diam_LoD / geo_coeff)**(2*self.vortex_charge)
            
            # Add to total contrast
            contrast += geonull
                
            #-- Make sure contrast has the expected output format
            #Null is independent of the planet separation; use np.tile to replicate results at all seps
            contrast = np.tile(contrast, (np.size(separations),1))

            #convert to ndarray for consistency with contrast returned by other modes
            contrast = np.array(contrast)
            
            #Make sure nothing is greater than 1. 
            contrast[contrast>1] = 1.
            
            return contrast

        else:
            raise ValueError("'%s' is a not a supported 'mode'" % (self.mode))


    def get_planet_throughput(self,separations,wvs):
        '''
        Returns the planet throughput for a given list of separations. 

        Inputs: 
        separations  - A list of separations at which to calculate the planet throughput in arcseconds [float list length n]. Assumes these are sorted. 
        wvs          - A list of wavelengths in microns [float length m]

        Outputs: 
        get_planet_throughput - Either an array of length [n,1] if only one wavelength passed, or shape [n,m]
        '''

        #TODO: Implement PIAA improvement as flag for VFN mode
        #TODO: add in ADC residual effects
        if self.mode == 'vfn':
            path = self.telescope.path

            # load ideal VFN coupling curves
            th_vfn_ideal = np.genfromtxt(path+'VFN/Charge%d_Ideal.txt'%(self.vortex_charge), delimiter=',', skip_header=0)

            if np.size(separations) < 2:
                separations = np.array([separations.value])*separations.unit

            th_planet = np.zeros([np.size(separations),np.size(wvs)])
            for i,sep in enumerate(separations):
                ang_sep_resel_in = sep.value/(wvs.to(u.m)/self.telescope.diameter * 206265) #Convert separations from arcseconds to units of lambda/D
                th_planet[i,:] = np.interp(ang_sep_resel_in, th_vfn_ideal[:,0], th_vfn_ideal[:,1])

        elif self.mode in ['on-axis', 'off-axis']:
            # Account for planet-specific injection efficiency into fiber
                # eg. if coronagraph has separation-dependent coupling, apply here
            th_planet = 1 * np.ones([np.size(separations), np.size(wvs)]) # x1 for now since no coro.
        
        else:
            raise ValueError("'%s' is a not a supported 'mode'" % (self.mode))

        return th_planet

    def set_vfn_host_diameter(self,host_size_in_mas):
        '''
        Sets the host_diameter instance variable in units of arcsec
        
        Inputs:
        host_size_in_mas - (Astropy Quantity - u.mas) Angular diameter of the host star
        '''
        self.host_diameter = host_size_in_mas.to(u.arcsec)<|MERGE_RESOLUTION|>--- conflicted
+++ resolved
@@ -14,10 +14,6 @@
 from psisim.instruments.template import Instrument
 from psisim.instruments.psi import *
 
-<<<<<<< HEAD
-
-=======
->>>>>>> 1e150c93
 class hispec(Instrument):
     '''
     An implementation of Instrument for Hispec
@@ -743,7 +739,6 @@
 
                 biggest_ang_sep = np.abs(ang_sep_resel_in - cutoff) == np.min(np.abs(ang_sep_resel_in - cutoff))
 
-<<<<<<< HEAD
                 contrast[i][ang_sep_resel_in < cutoff] = contrast_at_cutoff[ang_sep_resel_in < cutoff]*(ang_sep_resel_in[ang_sep_resel_in < cutoff]/cutoff)**p_law_ao_coro_filter
             
             #Apply the fiber contrast gain
@@ -879,8 +874,6 @@
         '''
         self.ttarcsec = tt_jitter_in_mas.to(u.arcsec)
 
-=======
->>>>>>> 1e150c93
 class kpic_phaseII(Instrument):
     '''
     An implementation of Instrument for KPIC Phase II
